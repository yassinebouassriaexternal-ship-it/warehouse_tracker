--- conflicted
+++ resolved
@@ -17,90 +17,6 @@
     </form>
 </div>
 
-<<<<<<< HEAD
-<!-- Filters Row: Agency and Week -->
-<div class="row mb-3">
-  <div class="col-md-4">
-    <form method="get" class="d-flex align-items-end gap-2">
-      <input type="hidden" name="worker" value="{{ worker_filter }}">
-      <label for="agency" class="form-label mb-0">Filter by Agency:</label>
-      <select name="agency" id="agency" class="form-select" onchange="this.form.submit()">
-        <option value="">All Agencies</option>
-        {% for agency in agencies %}
-        <option value="{{ agency }}" {% if agency_filter == agency %}selected{% endif %}>{{ agency }}</option>
-        {% endfor %}
-      </select>
-    </form>
-  </div>
-  <div class="col-md-4">
-    <form method="get" class="d-flex align-items-end gap-2">
-      <input type="hidden" name="agency" value="{{ agency_filter }}">
-      <input type="hidden" name="worker" value="{{ worker_filter }}">
-      <label for="week" class="form-label mb-0">Filter by Week:</label>
-      <select name="week" id="week" class="form-select" onchange="this.form.submit()">
-        {% for w in all_weeks %}
-        <option value="{{ w }}" {% if week_filter|int == w %}selected{% endif %}>Week {{ w }}</option>
-        {% endfor %}
-      </select>
-    </form>
-  </div>
-</div>
-
-<!-- Metrics Summary Section -->
-<div class="row mb-4">
-  <div class="col-md-2">
-    <div class="card text-center shadow-sm bg-light border-primary">
-      <div class="card-body">
-        <div class="fw-bold fs-5 text-primary"><i class="bi bi-calendar-week me-1"></i>{{ metrics.total_hours_current|round(2) }}</div>
-        <div class="text-muted">Current Week Hours</div>
-      </div>
-    </div>
-  </div>
-  <div class="col-md-2">
-    <div class="card text-center shadow-sm bg-light border-info">
-      <div class="card-body">
-        <div class="fw-bold fs-5 text-info"><i class="bi bi-calendar3 me-1"></i>{{ metrics.total_hours_last|round(2) }}</div>
-        <div class="text-muted">Last Week Hours</div>
-      </div>
-    </div>
-  </div>
-  <div class="col-md-2">
-    <div class="card text-center shadow-sm bg-light border-success">
-      <div class="card-body">
-        <div class="fw-bold fs-5 text-success">
-          <i class="bi bi-graph-up-arrow me-1"></i>
-          {% if metrics.week_over_week_change is not none and metrics.week_over_week_change == metrics.week_over_week_change %}
-            {{ metrics.week_over_week_change|round(1) }}%
-          {% else %}
-            N/A
-          {% endif %}
-        </div>
-        <div class="text-muted">WoW Change</div>
-      </div>
-    </div>
-  </div>
-  <div class="col-md-2">
-    <div class="card text-center shadow-sm bg-light border-danger">
-      <div class="card-body">
-        <div class="fw-bold fs-5 text-danger"><i class="bi bi-alarm me-1"></i>{{ metrics.total_overtime_hours|round(2) }}</div>
-        <div class="text-muted">Total Overtime</div>
-      </div>
-    </div>
-  </div>
-  <div class="col-md-2">
-    <div class="card text-center shadow-sm bg-light border-warning">
-      <div class="card-body">
-        <div class="fw-bold fs-5 text-warning"><i class="bi bi-person-workspace me-1"></i>{{ metrics.avg_hours_per_worker|round(2) }}</div>
-        <div class="text-muted">Avg Hours/Worker</div>
-      </div>
-    </div>
-  </div>
-  <div class="col-md-2">
-    <div class="card text-center shadow-sm bg-light border-secondary">
-      <div class="card-body">
-        <div class="fw-bold fs-5 text-secondary"><i class="bi bi-people-fill me-1"></i>{{ metrics.num_workers }}</div>
-        <div class="text-muted">Workers</div>
-=======
 <!-- Auto-selection notification -->
 {% if week_auto_selected %}
 <div class="alert alert-info alert-dismissible fade show" role="alert">
@@ -173,7 +89,6 @@
         <a class="btn btn-primary" href="{{ url_for('dashboard.manage_workers') }}" data-bs-toggle="tooltip" title="Manage worker list">
           <i class="bi bi-gear me-1"></i>Manage Workers
         </a>
->>>>>>> 78a6e276
       </div>
     </div>
 </div>
