--- conflicted
+++ resolved
@@ -2,12 +2,6 @@
 {% block title %}Agency Summary{% endblock %}
 
 {% block content %}
-<<<<<<< HEAD
-<h1>Agency Summary</h1>
-<a class="btn btn-outline-secondary mb-3" href="{{ url_for('dashboard.dashboard') }}" data-bs-toggle="tooltip" title="Back to Dashboard">
-  ← Back
-</a>
-=======
 <!-- Page Header -->
 <div class="page-header">
   <h1>
@@ -63,7 +57,6 @@
       </table>
     </div>
 </div>
->>>>>>> 78a6e276
 
 <!-- Monthly Summary Section -->
 <div class="data-section">
