--- conflicted
+++ resolved
@@ -82,12 +82,6 @@
     if not position or not isinstance(position, str):
         raise ValueError("Position must be a non-empty string")
     position_lower = position.strip().lower()
-<<<<<<< HEAD
-    if position_lower not in ['general labor', 'forklift driver']:
-        raise ValueError("Position must be one of: general labor, forklift driver. Got: {}".format(position))
-    return True
-
-=======
     if position_lower not in VALID_POSITIONS:
         raise ValueError(f"Position must be one of: {', '.join(VALID_POSITIONS)}. Got: {position}")
     return True
@@ -117,7 +111,6 @@
     else:
         return 0.0
 
->>>>>>> 78a6e276
 def calculate_shift_duration(time_in, time_out):
     """Calculate the duration of a shift, handling overnight cases."""
     # Convert times to datetime objects for the same date
